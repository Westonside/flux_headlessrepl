--- conflicted
+++ resolved
@@ -1,11 +1,8 @@
 use flatbuffers;
 use flux::ast;
 use flux::ctypes::*;
-<<<<<<< HEAD
 use flux::flux_buffer_t;
-=======
 use flux::semantic::builtins::builtins;
->>>>>>> f6d79c9a
 use flux::semantic::env::Environment;
 use flux::semantic::flatbuffers::semantic_generated::fbsemantic as fb;
 use flux::semantic::flatbuffers::types::build_env;
@@ -53,16 +50,13 @@
 /// that has been type-inferred.  This function is aware of the standard library
 /// and prelude.
 pub fn analyze(ast_pkg: ast::Package) -> Result<flux::semantic::nodes::Package, flux::Error> {
-<<<<<<< HEAD
     // First check to see if there are any errors in the AST.
     let errs = ast::check::check(ast::walk::Node::Package(&ast_pkg));
     if !errs.is_empty() {
         return Err(flux::Error::from(format!("{}", &errs[0])));
     }
 
-=======
     let pkgpath = ast_pkg.path.clone();
->>>>>>> f6d79c9a
     let mut f = fresher();
     let mut sem_pkg = flux::semantic::convert::convert_with(ast_pkg, &mut f)?;
 
